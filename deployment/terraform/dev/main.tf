variable "username" {
  type = string
}

module "resources" {
  source = "../resources"

  environment = var.username
  region      = "West Europe"

  k8s_version = "1.22.4"

  cluster_cert_issuer = "letsencrypt"
  cluster_cert_server = "https://acme-v02.api.letsencrypt.org/directory"
<<<<<<< HEAD
  
=======

>>>>>>> 2d84c1b4
  aks_max_node_count = 2
  aks_min_node_count = 1
  aks_node_count    = 1
  stac_replica_count = 1
  tiler_replica_count = 1

  # Funcs
  output_storage_account_name = "pcfilestest"
  output_container_name = "output"
  funcs_data_api_url = "https://planetarycomputer.microsoft.com/api/data/v1"
  funcs_tile_request_concurrency = 10

  animation_output_storage_url = "https://pcfilestest.blob.core.windows.net/output/animations"
  image_output_storage_url = "https://pcfilestest.blob.core.windows.net/output/images"

}

terraform {
  backend "local" {
    path = "terraform.tfstate"
  }
}

output "resources" {
  value     = module.resources
  sensitive = true
}<|MERGE_RESOLUTION|>--- conflicted
+++ resolved
@@ -12,11 +12,6 @@
 
   cluster_cert_issuer = "letsencrypt"
   cluster_cert_server = "https://acme-v02.api.letsencrypt.org/directory"
-<<<<<<< HEAD
-  
-=======
-
->>>>>>> 2d84c1b4
   aks_max_node_count = 2
   aks_min_node_count = 1
   aks_node_count    = 1
