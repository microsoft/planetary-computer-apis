import logging
from typing import Optional

from cachetools import Cache, LRUCache, cachedmethod
from cachetools.func import lru_cache
from cachetools.keys import hashkey
<<<<<<< HEAD
from pydantic import BaseModel, Field, PrivateAttr
from pydantic_settings import BaseSettings
=======
from pydantic import BaseModel, BaseSettings, Field, PrivateAttr, validator

>>>>>>> 23b5e693
from pccommon.config.collections import CollectionConfigTable
from pccommon.config.containers import ContainerConfigTable
from pccommon.constants import DEFAULT_TTL
from pccommon.tables import IPExceptionListTable

logger = logging.getLogger(__name__)


ENV_VAR_PCAPIS_PREFIX = "PCAPIS_"
APP_INSIGHTS_INSTRUMENTATION_KEY = "APP_INSIGHTS_INSTRUMENTATION_KEY"


class TableConfig(BaseModel):
    account_name: str
    table_name: str
    account_url: Optional[str] = None

    @validator("account_url")
    def validate_url(cls, value: str) -> str:
        if value and not value.startswith("http://azurite:"):
            raise ValueError(
                "Non-azurite account url provided. "
                "Account keys can only be used with Azurite emulator."
            )

        return value


class PCAPIsConfig(BaseSettings):
    _cache: Cache = PrivateAttr(default_factory=lambda: LRUCache(maxsize=10))

    app_insights_instrumentation_key: Optional[str] = Field(  # type: ignore
        default=None,
        json_schema_extra={"env": APP_INSIGHTS_INSTRUMENTATION_KEY},
    )
    collection_config: TableConfig
    container_config: TableConfig
    ip_exception_config: TableConfig

    table_value_ttl: int = Field(default=DEFAULT_TTL)

    redis_hostname: str
    redis_password: str
    redis_port: int
    redis_ssl: bool = True
    redis_ttl: int = Field(default=DEFAULT_TTL)

    debug: bool = False

    model_config = {
        "env_prefix": ENV_VAR_PCAPIS_PREFIX,
        "env_nested_delimiter": "__",
        # Mypi is complaining about this with
        # error: Incompatible types (expression has type "str",
        # TypedDict item "extra" has type "Extra")
        "extra": "ignore",  # type: ignore
    }

    @cachedmethod(cache=lambda self: self._cache, key=lambda _: hashkey("collection"))
    def get_collection_config_table(self) -> CollectionConfigTable:
        return CollectionConfigTable.from_environment(
            account_url=self.collection_config.account_url,
            account_name=self.collection_config.account_name,
            table_name=self.collection_config.table_name,
            ttl=self.table_value_ttl,
        )

    @cachedmethod(cache=lambda self: self._cache, key=lambda _: hashkey("container"))
    def get_container_config_table(self) -> ContainerConfigTable:
        return ContainerConfigTable.from_environment(
            account_url=self.container_config.account_url,
            account_name=self.container_config.account_name,
            table_name=self.container_config.table_name,
            ttl=self.table_value_ttl,
        )

    @cachedmethod(cache=lambda self: self._cache, key=lambda _: hashkey("ip_whitelist"))
    def get_ip_exception_list_table(self) -> IPExceptionListTable:
        return IPExceptionListTable.from_environment(
            account_url=self.ip_exception_config.account_url,
            account_name=self.ip_exception_config.account_name,
            table_name=self.ip_exception_config.table_name,
            ttl=self.table_value_ttl,
        )

    @classmethod
    @lru_cache(maxsize=1)
    def from_environment(cls) -> "PCAPIsConfig":
        return PCAPIsConfig()  # type: ignore<|MERGE_RESOLUTION|>--- conflicted
+++ resolved
@@ -4,13 +4,8 @@
 from cachetools import Cache, LRUCache, cachedmethod
 from cachetools.func import lru_cache
 from cachetools.keys import hashkey
-<<<<<<< HEAD
-from pydantic import BaseModel, Field, PrivateAttr
+from pydantic import BaseModel, field_validator, Field, PrivateAttr
 from pydantic_settings import BaseSettings
-=======
-from pydantic import BaseModel, BaseSettings, Field, PrivateAttr, validator
-
->>>>>>> 23b5e693
 from pccommon.config.collections import CollectionConfigTable
 from pccommon.config.containers import ContainerConfigTable
 from pccommon.constants import DEFAULT_TTL
@@ -28,7 +23,7 @@
     table_name: str
     account_url: Optional[str] = None
 
-    @validator("account_url")
+    @field_validator("account_url")
     def validate_url(cls, value: str) -> str:
         if value and not value.startswith("http://azurite:"):
             raise ValueError(
