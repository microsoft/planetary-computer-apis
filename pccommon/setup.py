"""Setup for pccommon."""

from setuptools import find_packages, setup

# Runtime requirements.
inst_reqs = [
<<<<<<< HEAD
    # --->
    # TODO: restore fastapi release install after starlette dep upgraded to >= 0.21.0
    "fastapi>=0.87",
    "starlette>=0.22.0,<0.23.0",
    # <---
=======
    "fastapi>=0.87",
    "starlette>=0.22.0,<0.23.0",
>>>>>>> 95190c56
    "opencensus-ext-azure==1.0.8",
    "opencensus-ext-logging==0.1.0",
    "orjson==3.5.2",
    "azure-identity==1.7.1",
    "azure-data-tables==12.4.0",
    "azure-storage-blob==12.12.0",
    "pydantic>=1.9, <2.0.0",
    "cachetools==5.0.0",
    "types-cachetools==4.2.9",
    "pyhumps==3.5.3",
    "redis==4.2.0-rc1",
]

extra_reqs = {
    "test": [
        "pytest",
        "pytest-asyncio",
    ],
    "dev": [
        "pytest",
        "pytest-asyncio",
    ],
}

setup(
    name="pccommon",
    python_requires=">=3.7",
    description="Planetary Computer API - Common.",
    packages=find_packages(exclude=["tests"]),
    include_package_data=True,
    zip_safe=False,
    install_requires=inst_reqs,
    extras_require=extra_reqs,
    entry_points={"console_scripts": ["pcapis=pccommon.cli:cli"]},
)<|MERGE_RESOLUTION|>--- conflicted
+++ resolved
@@ -4,16 +4,8 @@
 
 # Runtime requirements.
 inst_reqs = [
-<<<<<<< HEAD
-    # --->
-    # TODO: restore fastapi release install after starlette dep upgraded to >= 0.21.0
     "fastapi>=0.87",
     "starlette>=0.22.0,<0.23.0",
-    # <---
-=======
-    "fastapi>=0.87",
-    "starlette>=0.22.0,<0.23.0",
->>>>>>> 95190c56
     "opencensus-ext-azure==1.0.8",
     "opencensus-ext-logging==0.1.0",
     "orjson==3.5.2",
