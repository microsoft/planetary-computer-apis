from dataclasses import dataclass
from urllib.parse import urljoin

from fastapi import Query, Request, Response
from fastapi.templating import Jinja2Templates
from starlette.responses import HTMLResponse
from titiler.core.factory import MultiBaseTilerFactory

from pccommon.render import COLLECTION_RENDER_CONFIG
from pctiler.colormaps import PCColorMapParams
from pctiler.config import get_settings
from pctiler.reader import ItemSTACReader

try:
    from importlib.resources import files as resources_files  # type: ignore
except ImportError:
    # Try backported to PY<39 `importlib_resources`.
    from importlib_resources import files as resources_files  # type: ignore


# TODO: mypy fails in python 3.9, we need to find a proper way to do this
templates = Jinja2Templates(
    directory=str(resources_files(__package__) / "templates")
)  # type: ignore


def ItemPathParams(
    collection: str = Query(..., description="STAC Collection ID"),
    item: str = Query(..., description="STAC Item ID"),
) -> str:
    return urljoin(
        get_settings().stac_api_url, f"collections/{collection}/items/{item}"
    )


@dataclass
class MapParams:
    collection: str = Query(..., description="STAC Collection ID")
    item: str = Query(..., description="STAC Item ID")


pc_tile_factory = MultiBaseTilerFactory(
    reader=ItemSTACReader,
    path_dependency=ItemPathParams,
    colormap_dependency=PCColorMapParams,
    router_prefix=get_settings().item_endpoint_prefix,
)


@pc_tile_factory.router.get("/map", response_class=HTMLResponse)
def map(
    request: Request,
    collection: str = Query(..., description="STAC Collection ID"),
    item: str = Query(..., description="STAC Item ID"),
) -> Response:
    render_config = COLLECTION_RENDER_CONFIG.get(collection)
    if render_config is None:
        return Response(
            status_code=404,
            content=f"No item map available for collection {collection}",
        )

<<<<<<< HEAD
    tilejson_params = get_param_str(
        {
            "collection": collection,
            "item": item,
            "assets": ",".join(render_config.assets),
        }
    )

=======
    qs = render_config.get_full_render_qs(collection, item)
>>>>>>> 75354a86
    tilejson_url = pc_tile_factory.url_for(request, "tilejson")
    tilejson_url += f"?{qs}"

    item_url = urljoin(
        get_settings().stac_api_href,
        f"collections/{collection}/items/{item}",
    )

    return templates.TemplateResponse(
        "item_preview.html",
        context={
            "request": request,
            "tileJson": tilejson_url,
            "collectionId": collection,
            "itemId": item,
            "itemUrl": item_url,
        },
    )<|MERGE_RESOLUTION|>--- conflicted
+++ resolved
@@ -60,18 +60,7 @@
             content=f"No item map available for collection {collection}",
         )
 
-<<<<<<< HEAD
-    tilejson_params = get_param_str(
-        {
-            "collection": collection,
-            "item": item,
-            "assets": ",".join(render_config.assets),
-        }
-    )
-
-=======
     qs = render_config.get_full_render_qs(collection, item)
->>>>>>> 75354a86
     tilejson_url = pc_tile_factory.url_for(request, "tilejson")
     tilejson_url += f"?{qs}"
 
