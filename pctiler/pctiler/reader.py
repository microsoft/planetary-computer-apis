--- conflicted
+++ resolved
@@ -1,16 +1,10 @@
 import logging
 import time
 from typing import Any, Dict, List, Optional, Tuple, Type
-import logging
-import time
 
 import attr
 import morecantile
-<<<<<<< HEAD
-from pccommon.constants import DEFAULT_MAX_ITEMS_PER_TILE
-=======
 from pctiler.config import get_settings
->>>>>>> 140248f1
 import planetary_computer as pc
 from cogeo_mosaic.errors import NoAssetFoundError
 from fastapi import HTTPException
@@ -108,13 +102,9 @@
             return []
 
         # Override items_limit via render config for collection
-<<<<<<< HEAD
-        max_items = render_config.max_items_per_tile or DEFAULT_MAX_ITEMS_PER_TILE
-=======
         max_items = (
             render_config.max_items_per_tile or settings.default_max_items_per_tile
         )
->>>>>>> 140248f1
         asset_kwargs = {**kwargs, "items_limit": max_items}
 
         bbox = self.tms.bounds(morecantile.Tile(x, y, z))
@@ -122,11 +112,7 @@
 
         te = time.perf_counter()
         logger.info(
-<<<<<<< HEAD
-            f"Perf: Mosaic get assets for tile.",
-=======
             "Perf: Mosaic get assets for tile.",
->>>>>>> 140248f1
             extra={
                 "custom_dimensions": {
                     "duration": f"{te - ts:0.4f}",
@@ -196,11 +182,7 @@
         te = time.perf_counter()
 
         logger.info(
-<<<<<<< HEAD
-            f"Perf: Mosaic read tile.",
-=======
             "Perf: Mosaic read tile.",
->>>>>>> 140248f1
             extra={
                 "custom_dimensions": {
                     "duration": f"{te - ts:0.4f}",
