from enum import Enum
from typing import Dict, Optional

from fastapi import Query
from rio_tiler.colormap import cmap
from rio_tiler.types import ColorMapType
from titiler.core.dependencies import ColorMapParams

from .chloris import chloris_colormaps
from .jrc import jrc_colormaps
from .lidarusgs import lidar_colormaps
from .lulc import lulc_colormaps
from .mtbs import mtbs_colormaps
from .noaa_c_cap import noaa_c_cap_colormaps

################################################################################
# Custom ColorMap Query Parameter Support
# The use of enums requires us to roll our own RenderParams dependency type
# if we want documentation on par with the default RenderParams class
################################################################################
registered_cmaps = cmap
custom_colormaps: Dict[str, ColorMapType] = {
    **jrc_colormaps,
    **lulc_colormaps,
    **mtbs_colormaps,
<<<<<<< HEAD
    **lidar_colormaps,
=======
    **chloris_colormaps,
    **noaa_c_cap_colormaps,
>>>>>>> 5afddf53
}

for k, v in custom_colormaps.items():
    registered_cmaps = registered_cmaps.register({k: v})

PCColorMapNames = Enum(  # type: ignore
    "ColorMapNames", [(a, a) for a in sorted(registered_cmaps.list())]
)


def PCColorMapParams(
    colormap_name: PCColorMapNames = Query(None, description="Colormap name"),
    colormap: str = Query(None, description="JSON encoded custom Colormap"),
) -> Optional[ColorMapType]:
    if colormap_name:
        cm = custom_colormaps.get(colormap_name.value)
        if cm:
            return cm
    return ColorMapParams(colormap_name, colormap)


# Placeholder for non-discrete range colormaps (unsupported)
# "hgb-above": {
#     0: [225, 252, 238, 255],
#     0.1: [220, 245, 233, 255],
#     0.2: [200, 230, 212, 255],
#     0.4: [182, 217, 194, 255],
#     0.8: [161, 201, 173, 255],
#     1.5: [143, 189, 155, 255],
#     3: [127, 176, 139, 255],
#     6: [109, 163, 122, 255],
#     12.5: [93, 150, 107, 255],
#     25: [77, 138, 90, 255],
#     50: [62, 125, 77, 255],
#     100: [47, 112, 62, 255],
#     200: [34, 102, 51, 255],
#     3000: [34, 102, 51, 255],
# },<|MERGE_RESOLUTION|>--- conflicted
+++ resolved
@@ -23,12 +23,9 @@
     **jrc_colormaps,
     **lulc_colormaps,
     **mtbs_colormaps,
-<<<<<<< HEAD
     **lidar_colormaps,
-=======
     **chloris_colormaps,
     **noaa_c_cap_colormaps,
->>>>>>> 5afddf53
 }
 
 for k, v in custom_colormaps.items():
