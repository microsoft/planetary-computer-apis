--- conflicted
+++ resolved
@@ -17,13 +17,9 @@
 from stac_fastapi.types.extension import ApiExtension
 
 from pccommon.config.core import ENV_VAR_PCAPIS_PREFIX, PCAPIsConfig
-<<<<<<< HEAD
-from pcstac.filter import MSPCFiltersClient
+from pcstac.filter import PCFiltersClient
 from pcstac.search import RedisBaseItemCache
 from stac_fastapi.pgstac.transactions import TransactionsClient
-=======
-from pcstac.filter import PCFiltersClient
->>>>>>> edcafe9b
 
 API_VERSION = "1.2"
 STAC_API_VERSION = "v1.0.0-rc.1"
@@ -42,7 +38,6 @@
 TILER_HREF_ENV_VAR = "TILER_HREF"
 
 
-<<<<<<< HEAD
 def get_extensions() -> List[ApiExtension]:
     return [
         # STAC API Extensions
@@ -63,26 +58,6 @@
         TokenPaginationExtension(),
         TransactionExtension(client=TransactionsClient(), settings=get_api_settings()),
     ]
-=======
-EXTENSIONS = [
-    # STAC API Extensions
-    QueryExtension(),
-    SortExtension(),
-    FieldsExtension(),
-    FilterExtension(
-        client=PCFiltersClient(),
-        conformance_classes=[
-            FilterConformanceClasses.FILTER,
-            FilterConformanceClasses.ITEM_SEARCH_FILTER,
-            FilterConformanceClasses.BASIC_CQL2,
-            FilterConformanceClasses.CQL2_JSON,
-            FilterConformanceClasses.CQL2_TEXT,
-        ],
-    ),
-    # stac_fastapi extensions
-    TokenPaginationExtension(),
-]
->>>>>>> edcafe9b
 
 
 class RateLimits(BaseModel):
