services:
  stac:
    image: pc-apis-stac
    build:
      context: .
      dockerfile: pcstac/Dockerfile
<<<<<<< HEAD
    environment:
      - APP_ROOT_PATH=/stac
      - APP_HOST=0.0.0.0
      - APP_PORT=8081
      - FORWARDED_ALLOW_IPS=*
      - ENVIRONMENT=local
      - PCAPIS_DEBUG=TRUE
      - TILER_HREF=http://localhost:8080/data/
      - DB_MIN_CONN_SIZE=1
      - DB_MAX_CONN_SIZE=1
      - WEB_CONCURRENCY=1

      # Azure Storage
      - PCAPIS_COLLECTION_CONFIG__ACCOUNT_URL=http://azurite:10002/devstoreaccount1
      - PCAPIS_COLLECTION_CONFIG__ACCOUNT_NAME=devstoreaccount1
      - PCAPIS_COLLECTION_CONFIG__ACCOUNT_KEY=Eby8vdM02xNOcqFlqUwJPLlmEtlCDXJ1OUzFT50uSRZ6IFsuFq2UVErCz4I6tq/K1SZFPTOtr/KBHBeksoGMGw==
      - PCAPIS_COLLECTION_CONFIG__TABLE_NAME=collectionconfig

      - PCAPIS_CONTAINER_CONFIG__ACCOUNT_URL=http://azurite:10002/devstoreaccount1
      - PCAPIS_CONTAINER_CONFIG__ACCOUNT_NAME=devstoreaccount1
      - PCAPIS_CONTAINER_CONFIG__ACCOUNT_KEY=Eby8vdM02xNOcqFlqUwJPLlmEtlCDXJ1OUzFT50uSRZ6IFsuFq2UVErCz4I6tq/K1SZFPTOtr/KBHBeksoGMGw==
      - PCAPIS_CONTAINER_CONFIG__TABLE_NAME=containerconfig

      - PCAPIS_IP_EXCEPTION_CONFIG__ACCOUNT_URL=http://azurite:10002/devstoreaccount1
      - PCAPIS_IP_EXCEPTION_CONFIG__ACCOUNT_NAME=devstoreaccount1
      - PCAPIS_IP_EXCEPTION_CONFIG__ACCOUNT_KEY=Eby8vdM02xNOcqFlqUwJPLlmEtlCDXJ1OUzFT50uSRZ6IFsuFq2UVErCz4I6tq/K1SZFPTOtr/KBHBeksoGMGw==
      - PCAPIS_IP_EXCEPTION_CONFIG__TABLE_NAME=ipexceptionlist

      # Disable config and stac caching in development by setting TTL to 1 second
      - PCAPIS_TABLE_VALUE_TTL=1
      - PCAPIS_REDIS_TTL=1

      - USE_API_HYDRATE=true

      # Redis
      - PCAPIS_REDIS_HOSTNAME=redis
      - PCAPIS_REDIS_PASSWORD=devcache
      - PCAPIS_REDIS_PORT=6380
      - PCAPIS_REDIS_SSL=FALSE

      # Rate limit
      - PCAPIS_RATE_LIMITS__COLLECTIONS=10
      - PCAPIS_RATE_LIMITS__COLLECTION=10
      - PCAPIS_RATE_LIMITS__ITEMS=10
      - PCAPIS_RATE_LIMITS__ITEM=10
      - PCAPIS_RATE_LIMITS__SEARCH=10

      # Backpressure
      - PCAPIS_BACK_PRESSURES__COLLECTIONS__REQ_PER_SEC=100
      - PCAPIS_BACK_PRESSURES__COLLECTIONS__INC_MS=10
      - PCAPIS_BACK_PRESSURES__COLLECTION__REQ_PER_SEC=100
      - PCAPIS_BACK_PRESSURES__COLLECTION__INC_MS=10
      - PCAPIS_BACK_PRESSURES__ITEMS__REQ_PER_SEC=100
      - PCAPIS_BACK_PRESSURES__ITEMS__INC_MS=10
      - PCAPIS_BACK_PRESSURES__ITEM__REQ_PER_SEC=100
      - PCAPIS_BACK_PRESSURES__ITEM__INC_MS=10
      - PCAPIS_BACK_PRESSURES__SEARCH__REQ_PER_SEC=100
      - PCAPIS_BACK_PRESSURES__SEARCH__INC_MS=10

      # Used by pgstac backend
      - POSTGRES_USER=username
      - POSTGRES_PASS=password
      - POSTGRES_DBNAME=postgis
      - POSTGRES_HOST_READER=database
      - POSTGRES_HOST_WRITER=database
      - POSTGRES_PORT=5432

      # Used by pypgstac migrate
      - PGUSER=username
      - PGPASSWORD=password
      - PGHOST=database
      - PGDATABASE=postgis

      # Used for logging and metrics
      - APP_INSIGHTS_INSTRUMENTATION_KEY
=======
    env_file: ${PC_STAC_ENV_FILE:-./pc-stac.dev.env}
>>>>>>> 140248f1
    ports:
      - "8081:8081"
    volumes:
      - ./pccommon:/opt/src/pccommon
      - ./pcstac:/opt/src/pcstac
    depends_on:
      - database
    command: >
      bash -c "pypgstac pgready && uvicorn pcstac.main:app --host 0.0.0.0 --port 8081 --reload --proxy-headers"
  tiler:
    image: pc-apis-tiler
    # For Mac OS M1 user, you'll need to add `platform: linux/amd64`.
    # see https://github.com/developmentseed/titiler/discussions/387#discussioncomment-1643110
    # platform: linux/amd64
    build:
      context: .
      dockerfile: pctiler/Dockerfile
    env_file: ${PC_TILER_ENV_FILE:-./pc-tiler.dev.env}
    ports:
      - "8082:8082"
    volumes:
      - ./pctiler:/opt/src/pctiler
      - ./pctiler/templates:/opt/src/templates
      - ./pccommon:/opt/src/pccommon
    depends_on:
      - database
    command: [ "uvicorn", "pctiler.main:app", "--host", "0.0.0.0", "--port", "8082", "--reload", "--proxy-headers" ]
  nginx:
    image: pc-apis-nginx
    container_name: pc-apis-nginx
    build:
      context: ./nginx
      dockerfile: Dockerfile
    links:
      - stac
      - tiler
    depends_on:
      - tiler
      - stac
    volumes:
      - ./nginx/etc/nginx:/etc/nginx
    ports:
      - 8080:80
  database:
    container_name: pc-stac-db
    image: pc-apis-stac-db
    build:
      context: ./pgstac
      dockerfile: Dockerfile
    environment:
      - POSTGRES_USER=username
      - POSTGRES_PASSWORD=password
      - POSTGRES_DB=postgis
    ports:
      - "5432:5432"
    volumes:
      - pc-apis-pgdata:/var/lib/postgresql/data
  azurite:
    container_name: pcapis-azurite
    image: mcr.microsoft.com/azure-storage/azurite
    hostname: azurite
    command: "azurite --silent --blobHost 0.0.0.0 --queueHost 0.0.0.0 --tableHost
      0.0.0.0 -l /workspace"
    ports:
      - "10000:10000" # Blob
      - "10001:10001" # Queue
      - "10002:10002" # Table
    volumes:
      - pc-apis-azurite-data:/workspace
  redis:
    image: redis:6.2.6-buster
    command: redis-server --port 6380 --requirepass devcache
    ports:
      - "6380:6380"
    volumes:
      - pc-apis-redis-data:/data

volumes:
  pc-apis-pgdata:
  pc-apis-azurite-data:
  pc-apis-redis-data:
networks:
  default:
    name: pc-apis-dev-network<|MERGE_RESOLUTION|>--- conflicted
+++ resolved
@@ -4,85 +4,7 @@
     build:
       context: .
       dockerfile: pcstac/Dockerfile
-<<<<<<< HEAD
-    environment:
-      - APP_ROOT_PATH=/stac
-      - APP_HOST=0.0.0.0
-      - APP_PORT=8081
-      - FORWARDED_ALLOW_IPS=*
-      - ENVIRONMENT=local
-      - PCAPIS_DEBUG=TRUE
-      - TILER_HREF=http://localhost:8080/data/
-      - DB_MIN_CONN_SIZE=1
-      - DB_MAX_CONN_SIZE=1
-      - WEB_CONCURRENCY=1
-
-      # Azure Storage
-      - PCAPIS_COLLECTION_CONFIG__ACCOUNT_URL=http://azurite:10002/devstoreaccount1
-      - PCAPIS_COLLECTION_CONFIG__ACCOUNT_NAME=devstoreaccount1
-      - PCAPIS_COLLECTION_CONFIG__ACCOUNT_KEY=Eby8vdM02xNOcqFlqUwJPLlmEtlCDXJ1OUzFT50uSRZ6IFsuFq2UVErCz4I6tq/K1SZFPTOtr/KBHBeksoGMGw==
-      - PCAPIS_COLLECTION_CONFIG__TABLE_NAME=collectionconfig
-
-      - PCAPIS_CONTAINER_CONFIG__ACCOUNT_URL=http://azurite:10002/devstoreaccount1
-      - PCAPIS_CONTAINER_CONFIG__ACCOUNT_NAME=devstoreaccount1
-      - PCAPIS_CONTAINER_CONFIG__ACCOUNT_KEY=Eby8vdM02xNOcqFlqUwJPLlmEtlCDXJ1OUzFT50uSRZ6IFsuFq2UVErCz4I6tq/K1SZFPTOtr/KBHBeksoGMGw==
-      - PCAPIS_CONTAINER_CONFIG__TABLE_NAME=containerconfig
-
-      - PCAPIS_IP_EXCEPTION_CONFIG__ACCOUNT_URL=http://azurite:10002/devstoreaccount1
-      - PCAPIS_IP_EXCEPTION_CONFIG__ACCOUNT_NAME=devstoreaccount1
-      - PCAPIS_IP_EXCEPTION_CONFIG__ACCOUNT_KEY=Eby8vdM02xNOcqFlqUwJPLlmEtlCDXJ1OUzFT50uSRZ6IFsuFq2UVErCz4I6tq/K1SZFPTOtr/KBHBeksoGMGw==
-      - PCAPIS_IP_EXCEPTION_CONFIG__TABLE_NAME=ipexceptionlist
-
-      # Disable config and stac caching in development by setting TTL to 1 second
-      - PCAPIS_TABLE_VALUE_TTL=1
-      - PCAPIS_REDIS_TTL=1
-
-      - USE_API_HYDRATE=true
-
-      # Redis
-      - PCAPIS_REDIS_HOSTNAME=redis
-      - PCAPIS_REDIS_PASSWORD=devcache
-      - PCAPIS_REDIS_PORT=6380
-      - PCAPIS_REDIS_SSL=FALSE
-
-      # Rate limit
-      - PCAPIS_RATE_LIMITS__COLLECTIONS=10
-      - PCAPIS_RATE_LIMITS__COLLECTION=10
-      - PCAPIS_RATE_LIMITS__ITEMS=10
-      - PCAPIS_RATE_LIMITS__ITEM=10
-      - PCAPIS_RATE_LIMITS__SEARCH=10
-
-      # Backpressure
-      - PCAPIS_BACK_PRESSURES__COLLECTIONS__REQ_PER_SEC=100
-      - PCAPIS_BACK_PRESSURES__COLLECTIONS__INC_MS=10
-      - PCAPIS_BACK_PRESSURES__COLLECTION__REQ_PER_SEC=100
-      - PCAPIS_BACK_PRESSURES__COLLECTION__INC_MS=10
-      - PCAPIS_BACK_PRESSURES__ITEMS__REQ_PER_SEC=100
-      - PCAPIS_BACK_PRESSURES__ITEMS__INC_MS=10
-      - PCAPIS_BACK_PRESSURES__ITEM__REQ_PER_SEC=100
-      - PCAPIS_BACK_PRESSURES__ITEM__INC_MS=10
-      - PCAPIS_BACK_PRESSURES__SEARCH__REQ_PER_SEC=100
-      - PCAPIS_BACK_PRESSURES__SEARCH__INC_MS=10
-
-      # Used by pgstac backend
-      - POSTGRES_USER=username
-      - POSTGRES_PASS=password
-      - POSTGRES_DBNAME=postgis
-      - POSTGRES_HOST_READER=database
-      - POSTGRES_HOST_WRITER=database
-      - POSTGRES_PORT=5432
-
-      # Used by pypgstac migrate
-      - PGUSER=username
-      - PGPASSWORD=password
-      - PGHOST=database
-      - PGDATABASE=postgis
-
-      # Used for logging and metrics
-      - APP_INSIGHTS_INSTRUMENTATION_KEY
-=======
     env_file: ${PC_STAC_ENV_FILE:-./pc-stac.dev.env}
->>>>>>> 140248f1
     ports:
       - "8081:8081"
     volumes:
